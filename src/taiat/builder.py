--- conflicted
+++ resolved
@@ -48,12 +48,9 @@
         llm: BaseChatModel,
         verbose: bool = False,
         add_metrics: bool = True,
-<<<<<<< HEAD
         agent_registry=None,
-=======
         use_prolog_planning: bool = True,
         fallback_to_original: bool = True,
->>>>>>> 91648c5b
     ):
         self.llm = llm
         self.graph = None
@@ -61,12 +58,9 @@
         self.data_dependence = defaultdict(dict)
         self.verbose = verbose
         self.add_metrics = add_metrics
-<<<<<<< HEAD
         self.agent_registry = agent_registry
-=======
         self.use_prolog_planning = use_prolog_planning
         self.fallback_to_original = fallback_to_original
->>>>>>> 91648c5b
 
     def source_match(self, name, parameters):
         """Find a node that produces a specific output."""
@@ -484,88 +478,6 @@
 
         return dot.source
 
-<<<<<<< HEAD
-    def build(
-        self,
-        node_set: AgentGraphNodeSet | list[dict],
-        inputs: list[AgentData],
-        terminal_nodes: list[str],
-        add_metrics: bool = True,
-    ) -> StateGraph:
-        """
-        Builds dependency and source maps for a set of nodes for path generation.
-        """
-        self.node_set = node_set
-        nodes = node_set
-        if isinstance(node_set, list):
-            nodes = AgentGraphNodeSet(
-                nodes=[AgentGraphNode(**node) for node in node_set]
-            )
-        self.graph_builder = StateGraph(State)
-        self.graph_builder.add_node(TAIAT_TERMINAL_NODE, taiat_terminal_node)
-        self.graph_builder.add_edge(TAIAT_TERMINAL_NODE, END)
-        # Use a local TaiatManager for function resolution
-        local_manager = TaiatManager(nodes, {}, agent_registry=self.agent_registry)
-        for node in nodes.nodes:
-            for output in node.outputs:
-                output_json = json.dumps(output.parameters)
-                if (
-                    output.name in self.data_source
-                    and output_json in self.data_source[output.name]
-                ):
-                    raise ValueError(f"output {output} defined twice")
-                self.data_source.setdefault(output.name, {})[
-                    json.dumps(output.parameters)
-                ] = node
-                self.data_dependence.setdefault(output.name, {}).setdefault(
-                    json.dumps(output.parameters), []
-                ).extend(node.inputs)
-
-            # Always resolve function at runtime
-            def make_node_func(n):
-                def node_func(state):
-                    func = local_manager.get_node_function(n)
-                    return func(state)
-
-                return node_func
-
-            self.graph_builder.add_node(node.name, make_node_func(node))
-            if node.name in terminal_nodes:
-                self.graph_builder.add_edge(node.name, TAIAT_TERMINAL_NODE)
-        for input in inputs:
-            self.data_dependence.setdefault(input.name, {})[
-                json.dumps(input.parameters)
-            ] = [START_NODE]
-            self.data_source.setdefault(input.name, {})[
-                json.dumps(input.parameters)
-            ] = START_NODE
-        for dest_output_name, dependence_map in self.data_dependence.items():
-            for dest_output_parameter_json, data_dependencies in dependence_map.items():
-                dest_output_parameters = json.loads(dest_output_parameter_json)
-                dep_dest = self.source_match(dest_output_name, dest_output_parameters)
-                if dep_dest is None:
-                    raise ValueError(
-                        f"dependency {AgentData(name=dest_output_name, parameters=dest_output_parameters)} not defined"
-                    )
-                else:
-                    for dependency in data_dependencies:
-                        if dependency is START_NODE:
-                            continue  # Reachable from START
-                        dep_src = self.source_match(
-                            dependency.name, dependency.parameters
-                        )
-                        if dep_src is None:
-                            raise ValueError(
-                                f"dependencies for {dependency} not defined"
-                            )
-                        else:
-                            if dep_src is START_NODE:
-                                self.graph_builder.add_edge(START, dep_dest.name)
-                            else:
-                                self.graph_builder.add_edge(dep_src.name, dep_dest.name)
-=======
->>>>>>> 91648c5b
-
 def create_builder(
     llm: BaseChatModel,
     use_prolog_planning: bool = True,
@@ -581,109 +493,6 @@
         fallback_to_original: Whether to fall back to original planning if Prolog fails
         **kwargs: Additional arguments to pass to TaiatBuilder
 
-<<<<<<< HEAD
-    def get_plan(
-        self, query: TaiatQuery, goal_outputs: list[str]
-    ) -> tuple[StateGraph | None, str, str]:
-        start_nodes = []
-        all_needed_outputs = set(
-            FrozenAgentData(**goal_output.model_dump()) for goal_output in goal_outputs
-        )
-        for goal_output in goal_outputs:
-            dep_src = self.source_match(goal_output.name, goal_output.parameters)
-            if dep_src is None:
-                status = "error"
-                error = f"Goal output {goal_output} unknown"
-                return (None, status, error)
-            else:
-                output_set = set()
-                output_set.add(FrozenAgentData(**goal_output.model_dump()))
-                while len(output_set) > 0:
-                    current_output = output_set.pop()
-                    deps = self.get_dependencies(
-                        current_output.name, current_output.parameters
-                    )
-                    if deps is None:
-                        status = "error"
-                        error = (
-                            f"Graph error: bad intermediate data {current_output} found"
-                        )
-                        return (None, status, error)
-                    needed_outputs = set(
-                        [FrozenAgentData(**dep.model_dump()) for dep in deps]
-                    )
-                    if needed_outputs:
-                        while len(needed_outputs) > 0:
-                            needed_output = needed_outputs.pop()
-                            if needed_output.name not in self.data_dependence:
-                                status = "error"
-                                error = (
-                                    f"Intermediate data {needed_output.name} unknown"
-                                )
-                                return (None, status, error)
-                            # TODO: fix to check parameter match
-                            if needed_output.name in needed_outputs:
-                                status = "error"
-                                error = f"Graph error: circular dependency found: {needed_output}"
-                                return (None, status, error)
-                            all_needed_outputs.add(
-                                FrozenAgentData(**needed_output.model_dump())
-                            )
-                            deps = self.get_dependencies(
-                                needed_output.name, needed_output.parameters
-                            )
-                            if deps is not None:
-                                for dep in deps:
-                                    needed_outputs.add(
-                                        FrozenAgentData(**dep.model_dump())
-                                    )
-        # Now get nodes and edges for graph
-        graph_builder = StateGraph(State)
-        graph_builder.add_node(TAIAT_TERMINAL_NODE, taiat_terminal_node)
-        graph_builder.add_edge(TAIAT_TERMINAL_NODE, END)
-        plan_nodes = {}
-        reverse_plan_edges = defaultdict(list)
-        plan_edges = defaultdict(list)
-        for output in all_needed_outputs:
-            src = self.source_match(output.name, output.parameters)
-            if src is None:
-                status = "error"
-                error = f"Graph error: bad intermediate data {output} found"
-                return (None, status, error)
-            elif src.name not in plan_nodes:
-                plan_nodes[src.name] = src
-        for src, dest in self.graph_builder.edges:
-            if ((src in plan_nodes or src is START) and dest in plan_nodes) or (
-                src in plan_nodes and dest is TAIAT_TERMINAL_NODE
-            ):
-                reverse_plan_edges[dest].append(src)
-                plan_edges[src].append(dest)
-
-        self.manager = TaiatManager(
-            self.node_set,
-            reverse_plan_edges,
-            verbose=self.verbose,
-            agent_registry=self.agent_registry,
-        )
-        # Add a conditional edge for every node backwards from the goal.
-        for node_name, node in plan_nodes.items():
-            router = self.manager.make_router_function(node_name)
-            if node_name != START:
-
-                def make_node_func(n):
-                    def node_func(state):
-                        func = self.manager.get_node_function(n)
-                        return func(state)
-
-                    return node_func
-
-                graph_builder.add_node(node.name, make_node_func(node))
-            graph_builder.add_conditional_edges(node.name, router)
-        query.all_outputs = [output.name for output in all_needed_outputs]
-        graph_builder.add_edge(TAIAT_TERMINAL_NODE, END)
-        graph = graph_builder.compile()
-        return (graph, "success", "")
-=======
     Returns:
         Configured TaiatBuilder instance
     """
@@ -692,5 +501,4 @@
         use_prolog_planning=use_prolog_planning,
         fallback_to_original=fallback_to_original,
         **kwargs,
-    )
->>>>>>> 91648c5b
+    )