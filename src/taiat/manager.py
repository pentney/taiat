--- conflicted
+++ resolved
@@ -33,12 +33,9 @@
         wait_interval: int = 5,
         verbose: bool = False,
         metrics: Optional[TaiatMetrics] = None,
-<<<<<<< HEAD
         agent_registry=None,  # Optional AgentRegistry for function resolution
-=======
         use_prolog_planning: bool = True,
         fallback_to_original: bool = True,
->>>>>>> 91648c5b
     ):
         """
         Initialize the TaiatManager.
@@ -55,10 +52,8 @@
         self.interval = wait_interval
         self.node_set = node_set
         self.reverse_plan_edges = reverse_plan_edges
-<<<<<<< HEAD
         self.agent_registry = agent_registry
         # Build reverse graph to find next node to run.
-=======
         self.use_prolog_planning = use_prolog_planning
         self.fallback_to_original = fallback_to_original
 
@@ -81,7 +76,6 @@
             self.prolog_available = False
 
         # Build reverse graph to find next node to run (original logic)
->>>>>>> 91648c5b
         self.plan_edges = {k.name: [] for k in self.node_set.nodes + [START_NODE]}
         for node, neighbors in reverse_plan_edges.items():
             for neighbor in neighbors:
@@ -187,7 +181,6 @@
             node=node,
         )
 
-<<<<<<< HEAD
     def get_node_function(self, node: AgentGraphNode):
         """
         Return the callable for a node. If node.function is a string, look it up in the agent registry.
@@ -210,10 +203,7 @@
         else:
             raise ValueError(f"Node {node.name} has no valid function.")
 
-    def router_function(
-=======
     def enhanced_router_function(
->>>>>>> 91648c5b
         self,
         state: State,
         node: str,
